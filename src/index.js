/* @flow strict */

import debounce from './debounce'

const previousValues = new WeakMap()
const checkFunctions = new WeakMap<AutoCheckElement, (Event) => mixed>()
const abortControllers = new WeakMap()

class ErrorWithResponse extends Error {
  response: Response
  constructor(message, response) {
    super(message)
    this.response = response
  }
}

export default class AutoCheckElement extends HTMLElement {
  constructor() {
    super()
    checkFunctions.set(this, debounce(check.bind(null, this), 300))
  }

  connectedCallback() {
    const input = this.input
    if (!input) return

    const checkFunction = checkFunctions.get(this)
    if (!checkFunction) return

    input.addEventListener('change', checkFunction)
    input.addEventListener('input', checkFunction)
    input.autocomplete = 'off'
    input.spellcheck = false

    if ('AbortController' in window) {
      abortControllers.set(this, new AbortController())
    }
  }

  disconnectedCallback() {
    const input = this.input
    if (!input) return

    const checkFunction = checkFunctions.get(this)
    if (!checkFunction) return

    input.removeEventListener('change', checkFunction)
    input.removeEventListener('input', checkFunction)
    input.setCustomValidity('')
  }

  get input(): ?HTMLInputElement {
    const input = this.querySelector('input')
    return input instanceof HTMLInputElement ? input : null
  }

  get src(): string {
    const src = this.getAttribute('src')
    if (!src) return ''

    const link = this.ownerDocument.createElement('a')
    link.href = src
    return link.href
  }

  set src(value: string) {
    this.setAttribute('src', value)
  }

  get csrf(): string {
    return this.getAttribute('csrf') || ''
  }

  set csrf(value: string) {
    this.setAttribute('csrf', value)
  }

  get required(): boolean {
    return this.hasAttribute('required')
  }

  set required(required: boolean) {
    const input = this.input
    if (!input) return

    input.required = required
    if (required) {
      this.setAttribute('required', '')
    } else {
      this.removeAttribute('required')
    }
  }
}

function check(autoCheckElement: AutoCheckElement) {
  const src = autoCheckElement.src
  if (!src) {
    throw new Error('missing src')
  }
  const csrf = autoCheckElement.csrf
  if (!csrf) {
    throw new Error('missing csrf')
  }
  const input = autoCheckElement.input
  if (!input) return

  const body = new FormData()
  body.append('authenticity_token', csrf)
  body.append('value', input.value)

  const id = body.entries ? [...body.entries()].sort().toString() : null
  if (id && id === previousValues.get(input)) return
  previousValues.set(input, id)

  input.dispatchEvent(new CustomEvent('auto-check-send', {detail: {body}, bubbles: true}))

  if (!input.value.trim()) {
    input.dispatchEvent(new CustomEvent('auto-check-complete', {bubbles: true}))
    return
  }

  const always = () => {
    autoCheckElement.dispatchEvent(new CustomEvent('loadend'))
    input.dispatchEvent(new CustomEvent('auto-check-complete', {bubbles: true}))
  }

  if (autoCheckElement.required) {
    input.setCustomValidity('Verifying…')
  }
  autoCheckElement.dispatchEvent(new CustomEvent('loadstart'))

  const options: RequestOptions = {body, method: 'POST'}

  // If there is a controller, it means we are already in flight.
  // Cancel that request and create a new signal.
  let controller = abortControllers.get(autoCheckElement)
  if (controller) {
    // Cancel the in-flight request.
    controller.abort()
  }

  // We need to create a new controller so we can get a new signal?
  controller = new AbortController()
  abortControllers.set(autoCheckElement, controller)

  // Set the component as being in-flight
  options.signal = controller.signal

  fetch(src, options)
    .then(response => {
      if (response.status !== 200) {
        throw new ErrorWithResponse(response.statusText, response)
      }
      return response.text()
    })
    .then(message => {
      autoCheckElement.dispatchEvent(new CustomEvent('load'))
      if (autoCheckElement.required) {
        input.setCustomValidity('')
      }
      input.dispatchEvent(new CustomEvent('auto-check-success', {detail: {message}, bubbles: true}))

      // Mark the component as not being in-flight any more.
      abortControllers.delete(autoCheckElement)
    })
<<<<<<< HEAD
    .catch(error => {
      autoCheckElement.dispatchEvent(new CustomEvent('error'))
=======
    .catch(async error => {
      let validity = 'Something went wrong'

      const response = error.response
      const message = await error.response.text()
      const contentType = error.response.headers.get('Content-Type')

      if (response.status === 422 && message) {
        if (contentType.includes('application/json')) {
          validity = JSON.parse(message).text
        } else if (contentType.includes('text/plain')) {
          validity = message
        }
      }

>>>>>>> 435bcf84
      if (autoCheckElement.required) {
        input.setCustomValidity('Input is not valid')
      }
      input.dispatchEvent(
        new CustomEvent('auto-check-error', {
          detail: {message, contentType},
          bubbles: true
        })
      )
      // Mark the component as not being in-flight any more.
      abortControllers.delete(autoCheckElement)
    })
    .then(always, always)
}

if (!window.customElements.get('auto-check')) {
  window.AutoCheckElement = AutoCheckElement
  window.customElements.define('auto-check', AutoCheckElement)
}<|MERGE_RESOLUTION|>--- conflicted
+++ resolved
@@ -163,10 +163,7 @@
       // Mark the component as not being in-flight any more.
       abortControllers.delete(autoCheckElement)
     })
-<<<<<<< HEAD
     .catch(error => {
-      autoCheckElement.dispatchEvent(new CustomEvent('error'))
-=======
     .catch(async error => {
       let validity = 'Something went wrong'
 
@@ -182,10 +179,10 @@
         }
       }
 
->>>>>>> 435bcf84
       if (autoCheckElement.required) {
         input.setCustomValidity('Input is not valid')
       }
+      autoCheckElement.dispatchEvent(new CustomEvent('error'))
       input.dispatchEvent(
         new CustomEvent('auto-check-error', {
           detail: {message, contentType},
