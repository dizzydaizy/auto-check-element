--- conflicted
+++ resolved
@@ -103,23 +103,11 @@
     performCheck(this.input, body, this.src)
       .then(data => {
         this.dispatchEvent(new CustomEvent('load'))
-<<<<<<< HEAD
-        const warning = data ? data.trim() : null
+        const message = data ? data.trim() : null
         if (this.required) {
           this.input.setCustomValidity('')
         }
-        this.input.dispatchEvent(
-          new CustomEvent('autocheck:success', {
-            detail: {warning},
-            bubbles: true,
-            cancelable: true
-          })
-        )
-=======
-
-        const message = data ? data.trim() : null
         this.input.dispatchEvent(new CustomEvent('autocheck:success', {detail: {message}, bubbles: true}))
->>>>>>> f9600008
       })
       .catch(error => {
         if (this.required) {
